--- conflicted
+++ resolved
@@ -29,15 +29,9 @@
 | :-------------------------------------------- | ------------: | ----------: | ------------: | ----------: | :---------- |
 | [SDSL 2.1.1](https://github.com/simongog/sdsl-lite) |           693 |         786 |          2619 |        3039 | C++ |
 | [Pasta](https://github.com/pasta-toolbox)     |           832 |         846 |          2403 |        2124 | C++ |
-<<<<<<< HEAD
 | [Sucds 0.8.1](https://github.com/kampersanda/sucds) |           768 |         818 |          2533 |        2688 | Rust |
-| QWT 256                                       |           436 |         441 |          1135 |        2308 | C++/Rust |
-| QWT 512                                       |           451 |         460 |          1100 |        2180 | C++/Rust |
-=======
-| [Sucds 0.6.0](https://github.com/kampersanda/sucds) |           768 |         818 |          2533 |        2688 | Rust |
 | Qwt256                                       |           436 |         441 |          1135 |        2308 | C++/Rust |
 | Qwt512                                       |           451 |         460 |          1100 |        2180 | C++/Rust |
->>>>>>> de3788f9
 
 We note that the results for the rank query depend on how we generate the symbols to rank in the query set. Here for every rank query, we choose a symbol at random by following the distribution of symbols in the text, i.e., more frequent symbols are selected more frequently. All the data structures have more or less the same performance in ranking rare symbols. The reason is that the portion of the last layers for those rare symbols is likely to fit in the cache.
 
@@ -71,19 +65,7 @@
 ./target/release/perf_wavelet_tree --input-file big_english.8GiB --access --rank --select
 ```
 
-<<<<<<< HEAD
-We can use the flag `--test-correctness` to perform some extra tests for the correctness of the index. We can also specify the number of qfor a comparisonueries with `n_queries`.
-
-We can run
-
-```bash
-./target/release/perf_wt_bench --input-file english.2GiB --access --rank --select
-```
-
-to compare with other implementations.
-=======
-We can use the flag `--test-correctness` to perform some extra tests for the correctness of the index. We can also specify the number of queries with `n_queries` (default 10,000,000 is queries).
->>>>>>> de3788f9
+We can use the flag `--test-correctness` to perform some extra tests for the correctness of the index. We can also specify the number of queries with `n_queries`.
 
 The code measures the *latency* of the queries by forcing the input of each query to depend on the output of the previous one. This is consistent with the use of the queries in a real setting. For example, the more advanced queries supported by compressed text indexes (e.g., CSA or FM-index) decompose into several dependent queries on the underlying wavelet tree.
 
