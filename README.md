--- conflicted
+++ resolved
@@ -28,13 +28,6 @@
 
 | Implementation                                  | *access* (ns) | *rank* (ns) | *select* (ns) | space (MiB) | Language |
 | :-------------------------------------------- | ------------: | ----------: | ------------: | ----------: | :---------- |
-<<<<<<< HEAD
-| [SDSL 2.1.1](https://github.com/simongog/sdsl-lite) |           693 |         786 |          2619 |        3039 | C++ |
-| [Pasta](https://github.com/pasta-toolbox)     |           832 |         846 |          2403 |        2124 | C++ |
-| [Sucds 0.8.1](https://github.com/kampersanda/sucds) |           768 |         818 |          2533 |        2688 | Rust |
-| Qwt256                                       |           436 |         441 |          1135 |        2308 | C++/Rust |
-| Qwt512                                       |           451 |         460 |          1100 |        2180 | C++/Rust |
-=======
 | [SDSL 2.1.1](https://github.com/simongog/sdsl-lite) |          1178 |         1223 |          2900 |        6089 | C++ |
 | [Pasta](https://github.com/pasta-toolbox)     |           1598 |         1729 |          2860 |       4112 | C++ |
 | [Sucds 0.8.1](https://github.com/kampersanda/sucds) |           967 |         1015 |          2727 |        5376 | Rust |
@@ -43,7 +36,6 @@
 | Qwt256Pfs                                    |          515 |         363 |          1226 |        4626 | Rust |
 | Qwt512                                       |          525 |         569 |          1196 |       4360 | C++/Rust |
 | Qwt512Pfs                                    |          526 |         398 |         1197 |        4369 | Rust |
->>>>>>> 89fce9ca
 
 We note that the results for the rank query depend on how we generate the symbols to rank in the query set. Here for every rank query, we choose a symbol at random by following the distribution of symbols in the text, i.e., more frequent symbols are selected more frequently. All the data structures have more or less the same performance in ranking rare symbols. The reason is that the portion of the last layers for those rare symbols will likely fit in the cache.
 
@@ -58,17 +50,11 @@
 This produces the two executables `perf_rs_quat_vector`,  `perf_wavelet_tree`, and 
 `perf_wt_bench` in `\target\release\`.
 
-<<<<<<< HEAD
 The first one is used to measure the performance of QuadVectors, which are the building block of our implementation of Wavelet Trees. We can safely ignore it.
 
-The bin `perf_wavelet_tree`  is used to measure the performance of a Quad Wavelet Tree built on a given input text.
-
-Finally, `perf_wt_bench` compares QWT against other implementations (only [Sucds 0.6.0](https://github.com/kampersanda/sucds) for the moment). 
-=======
 The former is used to measure the performance of QuadVectors, which are the building block of our implementation of Wavelet Trees. You can safely ignore it.
 
 The latter measures the performance of a Quad Wavelet Tree built on a given input text.
->>>>>>> 89fce9ca
 
 We can now download and uncompress in the current directory the [Big English](http://pages.di.unipi.it/rossano/big_english.gz). Then, we take its prefix of length 4 GiB.
 
@@ -84,11 +70,7 @@
 ./target/release/perf_wavelet_tree --input-file big_english.4GiB --access --rank --select
 ```
 
-<<<<<<< HEAD
-We can use the flag `--test-correctness` to perform some extra tests for the correctness of the index. We can also specify the number of queries with `n_queries`.
-=======
 We can use the flag `--test-correctness` to perform some extra tests for the correctness of the index. We can also specify the number of queries with `n_queries` (default is 10,000,000 queries).
->>>>>>> 89fce9ca
 
 The code measures the *latency* of the queries by forcing the input of each query to depend on the output of the previous one. This is consistent with the use of the queries in a real setting. For example, the more advanced queries supported by compressed text indexes (e.g., CSA or FM-index) decompose into several dependent queries on the underlying wavelet tree.
 
