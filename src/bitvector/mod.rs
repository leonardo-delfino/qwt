--- conflicted
+++ resolved
@@ -13,7 +13,6 @@
 pub mod rs_bitvector;
 pub mod rs_narrow;
 
-<<<<<<< HEAD
 #[derive(Copy, Clone, Default, Eq, PartialEq, Serialize, Deserialize, Debug)]
 #[repr(C, align(64))]
 struct DataLine {
@@ -189,12 +188,6 @@
 #[derive(Default, Clone, Serialize, Deserialize, Eq, PartialEq)]
 pub struct BitVector {
     data: Box<[DataLine]>,
-=======
-/// Implementation of an immutable bit vector.
-#[derive(Default, Clone, Serialize, Deserialize, Eq, PartialEq)]
-pub struct BitVector {
-    data: Box<[u64]>,
->>>>>>> 9dc88a36
     n_bits: usize,
     n_ones: usize,
 }
@@ -259,11 +252,7 @@
     #[must_use]
     #[inline]
     pub unsafe fn get_bits_unchecked(&self, index: usize, len: usize) -> u64 {
-<<<<<<< HEAD
         BitVectorMut::get_bits_slice(cast_to_u64_slice(&self.data), index, len)
-=======
-        BitVectorMut::get_bits_slice(&self.data, index, len)
->>>>>>> 9dc88a36
     }
 
     /// Gets a whole 64-bit word from the bit vector at index `i` in the underlying vector of u64.
@@ -283,11 +272,7 @@
     #[must_use]
     #[inline(always)]
     pub fn get_word(&self, i: usize) -> u64 {
-<<<<<<< HEAD
         self.data[i >> 3].words[i % 8]
-=======
-        self.data[i]
->>>>>>> 9dc88a36
     }
 
     /// Returns a non-consuming iterator over positions of bits set to 1 in the bit vector.
@@ -300,16 +285,10 @@
     /// let vv: Vec<usize> = vec![0, 63, 128, 129, 254, 1026];
     /// let bv: BitVector = vv.iter().copied().collect();
     ///
-    /// let v: Vec<usize> = bv.ones().collect();
-    /// assert_eq!(v, vv);
     /// ```
     #[must_use]
     pub fn ones(&self) -> BitVectorBitPositionsIter<true> {
-<<<<<<< HEAD
         BitVectorBitPositionsIter::new(cast_to_u64_slice(&self.data), self.n_bits)
-=======
-        BitVectorBitPositionsIter::new(&self.data, self.n_bits)
->>>>>>> 9dc88a36
     }
 
     /// Returns a non-consuming iterator over positions of bits set to 1 in the bit vector, starting at a specified bit position.
@@ -327,11 +306,7 @@
     /// ```
     #[must_use]
     pub fn ones_with_pos(&self, pos: usize) -> BitVectorBitPositionsIter<true> {
-<<<<<<< HEAD
         BitVectorBitPositionsIter::with_pos(cast_to_u64_slice(&self.data), self.n_bits, pos)
-=======
-        BitVectorBitPositionsIter::with_pos(&self.data, self.n_bits, pos)
->>>>>>> 9dc88a36
     }
 
     /// Returns a non-consuming iterator over positions of bits set to 0 in the bit vector.
@@ -350,21 +325,13 @@
     /// ```
     #[must_use]
     pub fn zeros(&self) -> BitVectorBitPositionsIter<false> {
-<<<<<<< HEAD
         BitVectorBitPositionsIter::new(cast_to_u64_slice(&self.data), self.n_bits)
-=======
-        BitVectorBitPositionsIter::new(&self.data, self.n_bits)
->>>>>>> 9dc88a36
     }
 
     /// Returns a non-consuming iterator over positions of bits set to 0 in the bit vector, starting at a specified bit position.
     #[must_use]
     pub fn zeros_with_pos(&self, pos: usize) -> BitVectorBitPositionsIter<false> {
-<<<<<<< HEAD
         BitVectorBitPositionsIter::with_pos(cast_to_u64_slice(&self.data), self.n_bits, pos)
-=======
-        BitVectorBitPositionsIter::with_pos(&self.data, self.n_bits, pos)
->>>>>>> 9dc88a36
     }
 
     /// Returns a non-consuming iterator over bits of the bit vector.
@@ -388,11 +355,7 @@
     /// ```
     pub fn iter(&self) -> BitVectorIter {
         BitVectorIter {
-<<<<<<< HEAD
             data: cast_to_u64_slice(&self.data),
-=======
-            data: &self.data,
->>>>>>> 9dc88a36
             n_bits: self.n_bits,
             i: 0,
         }
@@ -515,11 +478,7 @@
     #[must_use]
     #[inline(always)]
     unsafe fn get_unchecked(&self, index: usize) -> bool {
-<<<<<<< HEAD
         BitVectorMut::get_bit_slice(cast_to_u64_slice(&self.data), index)
-=======
-        BitVectorMut::get_bit_slice(&self.data, index)
->>>>>>> 9dc88a36
     }
 }
 
@@ -843,11 +802,7 @@
 /// Implementation of a mutable bit vector.
 #[derive(Default, Clone, Serialize, Deserialize, Eq, PartialEq)]
 pub struct BitVectorMut {
-<<<<<<< HEAD
     data: Vec<DataLine>,
-=======
-    data: Vec<u64>,
->>>>>>> 9dc88a36
     n_bits: usize,
     n_ones: usize,
 }
@@ -928,15 +883,9 @@
     /// ```
     #[inline]
     pub fn push(&mut self, bit: bool) {
-<<<<<<< HEAD
         let pos_in_line = self.n_bits % 512;
         if pos_in_line == 0 {
             self.data.push(DataLine::default());
-=======
-        let pos_in_word = self.n_bits % 64;
-        if pos_in_word == 0 {
-            self.data.push(0);
->>>>>>> 9dc88a36
         }
         if bit {
             // push a 1
@@ -962,19 +911,11 @@
     ///
     /// ```
     /// use qwt::BitVectorMut;
-<<<<<<< HEAD
     ///
     /// let mut bv = BitVectorMut::with_capacity(7);
     /// bv.append_bits(0b101, 3);  // appends 101
     /// bv.append_bits(0b0110, 4); // appends 0110  
     ///
-=======
-    ///
-    /// let mut bv = BitVectorMut::with_capacity(7);
-    /// bv.append_bits(0b101, 3);  // appends 101
-    /// bv.append_bits(0b0110, 4); // appends 0110  
-    ///
->>>>>>> 9dc88a36
     ///         
     /// assert_eq!(bv.len(), 7);
     /// assert_eq!(bv.get_bits(0, 3), Some(5));
@@ -987,14 +928,6 @@
         if len == 0 {
             return;
         }
-<<<<<<< HEAD
-=======
-
-        self.n_ones += bits.count_ones() as usize;
-
-        let pos_in_word: usize = self.n_bits & 63;
-        self.n_bits += len;
->>>>>>> 9dc88a36
 
         // self.n_ones += bits.count_ones() as usize; taken care in push
 
@@ -1034,7 +967,7 @@
     #[inline]
     pub fn extend_with_zeros(&mut self, n: usize) {
         self.n_bits += n;
-        let new_size = (self.n_bits + 63) / 64;
+        let new_size = (self.n_bits + 511) / 512;
         self.data.resize_with(new_size, Default::default);
     }
 
@@ -1073,74 +1006,6 @@
             }
         }
 
-        let word = index >> 6;
-        let pos_in_word = index & 63;
-        self.data[word] &= !(1_u64 << pos_in_word);
-        self.data[word] |= (bit as u64) << pos_in_word;
-    }
-
-    /// Accesses `len` bits, with 1 <= `len` <= 64, starting at position `index`.
-    ///
-    /// Returns [`None`] if `index`+`len` is out of bounds,
-    /// if `len` is 0, or if `len` is greater than 64.
-    ///
-    /// # Panics
-    ///
-    /// Panics if the size of the bit vector exceeds `usize::MAX` bits.
-    ///
-    /// # Examples
-    ///
-    /// ```
-    /// use qwt::{BitVectorMut, AccessBin};
-    ///
-<<<<<<< HEAD
-    /// let mut bv = BitVectorMut::with_capacity(10);
-    /// bv.extend_with_zeros(10);
-    /// assert_eq!(bv.len(), 10);
-    /// assert_eq!(bv.get(8), Some(false));
-    /// ```
-    #[inline]
-    pub fn extend_with_zeros(&mut self, n: usize) {
-        self.n_bits += n;
-        let new_size = (self.n_bits + 511) / 512;
-        self.data.resize_with(new_size, Default::default);
-    }
-
-    /// Sets the bit at the given position `index` to `bit`.
-    ///
-    /// # Panics
-    ///
-    /// Panics if `index` is out of bounds.
-    ///
-    /// # Examples
-    ///
-    /// ```
-    /// use qwt::{BitVectorMut, AccessBin};
-    ///
-    /// let mut bv = BitVectorMut::with_capacity(2);
-    /// bv.push(true);
-    /// bv.push(false);
-    ///
-    /// bv.set(1, true);
-    /// assert_eq!(bv.get(1), Some(true));
-    ///
-    /// // This will panic because index is out of bounds
-    /// // bv.set(10, false);
-    /// ```
-    #[inline]
-    pub fn set(&mut self, index: usize, bit: bool) {
-        assert!(index < self.n_bits);
-
-        // SAFETY: check above guarantees we are within the bound
-        unsafe {
-            if bit && !self.get_unchecked(index) {
-                self.n_ones += 1;
-            }
-            if !bit && self.get_unchecked(index) {
-                self.n_ones -= 1;
-            }
-        }
-
         let dl = index >> 9;
         let pos_in_dl = index & 511;
         self.data[dl].set_symbol(bit as u64, pos_in_dl);
@@ -1171,23 +1036,6 @@
     /// // Accessing more than 0 bits
     /// assert_eq!(bv.get_bits(0, 0), None);
     /// ```
-=======
-    /// let mut bv = BitVectorMut::with_capacity(6);
-    /// bv.append_bits(0b111101, 6); // Appends 111101 note that we append bits from right to left
-    /// assert_eq!(bv.get(1), Some(false));
-    ///
-    /// assert_eq!(bv.get_bits(1, 3), Some(0b110)); // Accesses bits from index 1 to 3
-    ///
-    /// // Accessing bits from index 1 to 8, which is out of bounds
-    /// assert_eq!(bv.get_bits(1, 8), None);
-    ///
-    /// // Accessing more than 64 bits
-    /// assert_eq!(bv.get_bits(0, 65), None);
-    ///
-    /// // Accessing more than 0 bits
-    /// assert_eq!(bv.get_bits(0, 0), None);
-    /// ```
->>>>>>> 9dc88a36
     #[must_use]
     #[inline]
     pub fn get_bits(&self, index: usize, len: usize) -> Option<u64> {
@@ -1199,7 +1047,6 @@
     }
 
     /// Accesses `len` bits, starting at position `index`, without performing bounds checking.
-<<<<<<< HEAD
     ///
     /// # Safety
     ///
@@ -1212,20 +1059,6 @@
     /// ```
     /// use qwt::BitVectorMut;
     ///
-=======
-    ///
-    /// # Safety
-    ///
-    /// This method is unsafe because it does not perform bounds checking.
-    /// It is the caller's responsibility to ensure that the provided `index` and `len`
-    /// are within the bounds of the bit vector.
-    ///
-    /// # Examples
-    ///
-    /// ```
-    /// use qwt::BitVectorMut;
-    ///
->>>>>>> 9dc88a36
     /// let mut bv = BitVectorMut::with_capacity(6);
     /// bv.append_bits(0b111101, 6); // Appends 101101
     ///
@@ -1237,11 +1070,7 @@
     #[must_use]
     #[inline]
     pub unsafe fn get_bits_unchecked(&self, index: usize, len: usize) -> u64 {
-<<<<<<< HEAD
         Self::get_bits_slice(cast_to_u64_slice(&self.data), index, len)
-=======
-        Self::get_bits_slice(&self.data, index, len)
->>>>>>> 9dc88a36
     }
 
     // Private function to decode bits at a given index on a slice. The function does not
@@ -1304,19 +1133,6 @@
         if len == 0 {
             return;
         }
-<<<<<<< HEAD
-=======
-
-        self.n_ones += bits.count_ones() as usize;
-
-        let mask = if len == 64 {
-            std::u64::MAX
-        } else {
-            (1_u64 << len) - 1
-        };
-        let word = index >> 6;
-        let pos_in_word = index & 63;
->>>>>>> 9dc88a36
 
         self.n_ones += bits.count_ones() as usize;
 
@@ -1359,11 +1175,7 @@
     #[must_use]
     #[inline(always)]
     pub fn get_word(&self, i: usize) -> u64 {
-<<<<<<< HEAD
         self.data[i >> 3].words[i % 8]
-=======
-        self.data[i]
->>>>>>> 9dc88a36
     }
 
     /// Returns a non-consuming iterator over positions of bits set to 1 in the bit vector.
@@ -1381,11 +1193,7 @@
     /// ```
     #[must_use]
     pub fn ones(&self) -> BitVectorBitPositionsIter<true> {
-<<<<<<< HEAD
         BitVectorBitPositionsIter::new(cast_to_u64_slice(&self.data), self.n_bits)
-=======
-        BitVectorBitPositionsIter::new(&self.data, self.n_bits)
->>>>>>> 9dc88a36
     }
 
     /// Returns a non-consuming iterator over positions of bits set to 1 in the bit vector, starting at a specified bit position.
@@ -1403,11 +1211,7 @@
     /// ```
     #[must_use]
     pub fn ones_with_pos(&self, pos: usize) -> BitVectorBitPositionsIter<true> {
-<<<<<<< HEAD
         BitVectorBitPositionsIter::with_pos(cast_to_u64_slice(&self.data), self.n_bits, pos)
-=======
-        BitVectorBitPositionsIter::with_pos(&self.data, self.n_bits, pos)
->>>>>>> 9dc88a36
     }
 
     /// Returns a non-consuming iterator over positions of bits set to 0 in the bit vector.
@@ -1426,17 +1230,12 @@
     /// ```
     #[must_use]
     pub fn zeros(&self) -> BitVectorBitPositionsIter<false> {
-<<<<<<< HEAD
         BitVectorBitPositionsIter::new(cast_to_u64_slice(&self.data), self.n_bits)
-=======
-        BitVectorBitPositionsIter::new(&self.data, self.n_bits)
->>>>>>> 9dc88a36
     }
 
     /// Returns a non-consuming iterator over positions of bits set to 0 in the bit vector, starting at a specified bit position.
     #[must_use]
     pub fn zeros_with_pos(&self, pos: usize) -> BitVectorBitPositionsIter<false> {
-<<<<<<< HEAD
         BitVectorBitPositionsIter::with_pos(cast_to_u64_slice(&self.data), self.n_bits, pos)
     }
 
@@ -1466,33 +1265,6 @@
             i: 0,
         }
     }
-=======
-        BitVectorBitPositionsIter::with_pos(&self.data, self.n_bits, pos)
-    }
-
-    // /// Returns a non-consuming iterator over bits of the bit vector.
-    // ///
-    // /// # Examples
-    // ///
-    // /// ```
-    // /// use qwt::BitVectorMut;
-    // ///
-    // /// let mut bv = BitVectorMut::with_capacity(6);
-    // /// bv.append_bits(0b101101, 6); // Appends 101101
-    // ///
-    // /// let mut iter = bv.iter();
-    // /// assert_eq!(iter.next(), Some(true)); // First bit is true
-    // /// assert_eq!(iter.next(), Some(false)); // Second bit is false
-    // /// assert_eq!(iter.next(), Some(true)); // Third bit is true
-    // /// assert_eq!(iter.next(), Some(true)); // Fourth bit is true
-    // /// assert_eq!(iter.next(), Some(false)); // Fifth bit is false
-    // /// assert_eq!(iter.next(), Some(true)); // Sixth bit is true
-    // /// assert_eq!(iter.next(), None); // End of the iterator
-    // /// ```
-    // pub fn iter(&self) -> BitVectorIter {
-    //     BitVectorIter { bv: self, i: 0 }
-    // }
->>>>>>> 9dc88a36
 
     /// Shrinks the underlying vector of 64-bit words to fit the actual size of the bit vector.
     pub fn shrink_to_fit(&mut self) {
@@ -1623,11 +1395,7 @@
     #[must_use]
     #[inline(always)]
     unsafe fn get_unchecked(&self, index: usize) -> bool {
-<<<<<<< HEAD
         Self::get_bit_slice(cast_to_u64_slice(&self.data), index)
-=======
-        Self::get_bit_slice(&self.data, index)
->>>>>>> 9dc88a36
     }
 }
 
@@ -1739,11 +1507,7 @@
 
 impl std::fmt::Debug for BitVector {
     fn fmt(&self, fmt: &mut std::fmt::Formatter<'_>) -> Result<(), std::fmt::Error> {
-<<<<<<< HEAD
         let data_str: Vec<String> = self.data.iter().map(|x| format!("{:?}", x)).collect();
-=======
-        let data_str: Vec<String> = self.data.iter().map(|x| format!("{:b}", x)).collect();
->>>>>>> 9dc88a36
         write!(
             fmt,
             "BitVector {{ n_bits:{:?}, data:{:?}}}",
