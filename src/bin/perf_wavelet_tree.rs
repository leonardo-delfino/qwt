--- conflicted
+++ resolved
@@ -196,11 +196,7 @@
     for _ in 0..N_RUNS {
         t.start();
         for &pos in queries.iter() {
-<<<<<<< HEAD
-            let i = ((pos + 42) * (result as usize)) % n;
-=======
             let i = (pos * ((result as usize) + 42)) % n;
->>>>>>> de3788f9
             result = unsafe { ds.get_unchecked(i) };
         }
         t.stop()
