--- conflicted
+++ resolved
@@ -14,11 +14,6 @@
 pub use bitvector::rs_narrow::RSNarrow;
 pub use bitvector::BitVector;
 pub use bitvector::BitVectorMut;
-<<<<<<< HEAD
-
-pub mod huffman;
-=======
->>>>>>> 9dc88a36
 
 pub mod utils;
 
@@ -140,7 +135,6 @@
 }
 
 // TODO: Add SelectBin trait when select will be implemented
-<<<<<<< HEAD
 pub trait SelectBin {
     /// Returns the position `pos` such that the element is `1` and rank1(pos) = i.
     /// Returns `None` if the data structure has no such element (i >= maximum rank1)
@@ -162,50 +156,6 @@
     /// # Safety
     /// This method doesnt check that such element exists
     /// Calling this method with an `i >= maximum rank0` is undefined behaviour.
-=======
-/// A trait for the support of `select` query over the alphabet [0..3].
-pub trait SelectBin {
-    /// Returns the position in the indexed sequence of the `i`th occurrence of
-    /// `1`.
-    /// We start counting from 1, so that `select1(1)` refers to the first
-    /// occurrence of `1`. `select1(0)` returns `None`.
-    ///
-    /// # Panics
-    /// Panics if the operation is not supported.
-    fn select1(&self, i: usize) -> Option<usize>;
-
-    /// Returns the position in the indexed sequence of the `i`th occurrence of
-    /// `0`.
-    /// We start counting from 1, so that `select0(1)` refers to the first
-    /// occurrence of `0`. `select1(0)` returns `None`.
-    ///
-    /// # Panics
-    /// Panics if the operation is not supported.
-    fn select0(&self, i: usize) -> Option<usize>;
-
-    /// Returns the position in the indexed sequence of the `i`th occurrence of
-    /// `1`.
-    /// We start counting from 1, so that `select1_unchecked(1)` refers to the first
-    /// occurrence of `1`.
-    ///
-    /// # Panics
-    /// Panics if the operation is not supported.
-    ///
-    /// # Safety
-    /// Calling this method if the `i`th occurrence of `1` does not exist.
-    unsafe fn select1_unchecked(&self, i: usize) -> usize;
-
-    /// Returns the position in the indexed sequence of the `i`th occurrence of
-    /// `0`.
-    /// We start counting from 1, so that `select0_unchecked(1)` refers to the first
-    /// occurrence of `0`.
-    ///
-    /// # Panics
-    /// Panics if the operation is not supported.
-    ///
-    /// # Safety
-    /// Calling this method if the `i`th occurrence of `0` does not exist.
->>>>>>> 9dc88a36
     unsafe fn select0_unchecked(&self, i: usize) -> usize;
 }
 
