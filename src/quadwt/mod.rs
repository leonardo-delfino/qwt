--- conflicted
+++ resolved
@@ -673,16 +673,10 @@
     u8: AsPrimitive<T>,
     RS: RSforWT,
 {
-<<<<<<< HEAD
     /// Returns the position of the `i+1`-th occurrence of symbol `symbol`.
     ///
     /// `None` is returned if the is no (i+1)th such occurrence for the symbol
     /// or if `symbol` is not valid (i.e., it is greater than or equal to the alphabet size).
-=======
-    /// Returns the position of the `i`-th occurrence of symbol `symbol`(0-indexed), `None` is
-    /// returned if there is no such occurrence for the symbol or if
-    /// `symbol` is not valid (i.e., it is greater than or equal to the alphabet size).
->>>>>>> 907ad894
     ///
     /// # Examples
     /// ```
