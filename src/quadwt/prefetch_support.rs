<<<<<<< HEAD
use crate::{bitvector::BitVectorMut, QVector, RSNarrow, RankBin, SpaceUsage};
=======
use crate::{BitVectorMut, QVector, RSNarrow, RankBin, SpaceUsage};
>>>>>>> 9dc88a36

use serde::{Deserialize, Serialize};

#[derive(Clone, Default, Eq, PartialEq, Serialize, Deserialize, Debug)]
pub struct PrefetchSupport {
    samples: Vec<RSNarrow>,
    sample_rate_shift: usize, // it's the log_2 of sample_rate, which must be a power of 2
}

impl PrefetchSupport {
    /// We conceptually split the quad vector `qv` into blocks of size
    /// `sample_rate`, where `sample_rate` is 2^`sample_rate_shift`. For each symbol, we have a
    /// bit vector with `qv.len()/sample_rate` bits.
    /// The ith bit in the bit vector of symbol `c` is `1` if and only if the
    /// ith block contains an occurrence of which is a multiple of `sample_rate`, `0´ otherwise.
    pub fn new(qv: &QVector, sample_rate_shift: usize) -> Self {
        let mut bvs = [
            BitVectorMut::default(),
            BitVectorMut::default(),
            BitVectorMut::default(),
            BitVectorMut::default(),
        ];
        let mut counters = [0; 4];
        let mut bits = [false; 4];

        let sample_rate = 1 << sample_rate_shift;

        for (i, symbol) in qv.iter().enumerate() {
            let symbol = symbol as usize;
            counters[symbol] += 1;
            if counters[symbol] % sample_rate == 0 {
                bits[symbol] = true;
            }

            if i % sample_rate == 0 || i == qv.len() - 1 {
                for i in 0..4 {
                    bvs[i].push(bits[i]);
                }
                bits = [false, false, false, false];
            }
        }

        Self {
<<<<<<< HEAD
            samples: bvs.into_iter().map(|x| RSNarrow::new(x.into())).collect(),
=======
            samples: bvs
                .into_iter()
                .map(|bvm| RSNarrow::new(bvm.into()))
                .collect(),
>>>>>>> 9dc88a36
            sample_rate_shift,
        }
    }

    #[inline]
    pub unsafe fn approx_rank_unchecked(&self, symbol: u8, i: usize) -> usize {
        let block_id = i >> self.sample_rate_shift;
        let sample_rate = 1 << self.sample_rate_shift;

        self.samples
            .get_unchecked(symbol as usize)
            .rank1(block_id + 1)
            .unwrap()
            * sample_rate
    }
}

impl SpaceUsage for PrefetchSupport {
    fn space_usage_byte(&self) -> usize {
        self.samples.iter().map(|bv| bv.space_usage_byte()).sum()
    }
}<|MERGE_RESOLUTION|>--- conflicted
+++ resolved
@@ -1,8 +1,4 @@
-<<<<<<< HEAD
-use crate::{bitvector::BitVectorMut, QVector, RSNarrow, RankBin, SpaceUsage};
-=======
 use crate::{BitVectorMut, QVector, RSNarrow, RankBin, SpaceUsage};
->>>>>>> 9dc88a36
 
 use serde::{Deserialize, Serialize};
 
@@ -46,14 +42,10 @@
         }
 
         Self {
-<<<<<<< HEAD
-            samples: bvs.into_iter().map(|x| RSNarrow::new(x.into())).collect(),
-=======
             samples: bvs
                 .into_iter()
                 .map(|bvm| RSNarrow::new(bvm.into()))
                 .collect(),
->>>>>>> 9dc88a36
             sample_rate_shift,
         }
     }
